--- conflicted
+++ resolved
@@ -91,14 +91,11 @@
       - name: Check out code
         uses: actions/checkout@v3
 
-<<<<<<< HEAD
-=======
-      - name: Set up Node.js 22
-        uses: actions/setup-node@v4
-        with:
-          node-version: '22'
-
->>>>>>> 64c7b6b8
+      - name: Set up Node.js 22
+        uses: actions/setup-node@v4
+        with:
+          node-version: '22'
+
       - name: Install dependencies
         run: npm ci
 
@@ -129,14 +126,11 @@
       - name: Check out code
         uses: actions/checkout@v3
 
-<<<<<<< HEAD
-=======
-      - name: Set up Node.js 22
-        uses: actions/setup-node@v4
-        with:
-          node-version: '22'
-
->>>>>>> 64c7b6b8
+      - name: Set up Node.js 22
+        uses: actions/setup-node@v4
+        with:
+          node-version: '22'
+
       - name: Install dependencies
         run: npm ci
 
@@ -168,14 +162,11 @@
       - name: Check out code
         uses: actions/checkout@v3
 
-<<<<<<< HEAD
-=======
-      - name: Set up Node.js 22
-        uses: actions/setup-node@v4
-        with:
-          node-version: '22'
-
->>>>>>> 64c7b6b8
+      - name: Set up Node.js 22
+        uses: actions/setup-node@v4
+        with:
+          node-version: '22'
+
       - name: Install dependencies
         run: npm ci
 
@@ -200,14 +191,11 @@
       - name: Check out code
         uses: actions/checkout@v3
 
-<<<<<<< HEAD
-=======
-      - name: Set up Node.js 22
-        uses: actions/setup-node@v4
-        with:
-          node-version: '22'
-
->>>>>>> 64c7b6b8
+      - name: Set up Node.js 22
+        uses: actions/setup-node@v4
+        with:
+          node-version: '22'
+
       - name: Install dependencies
         run: npm ci
 
@@ -224,11 +212,7 @@
         id: build
         run: |
           # Export vars to ensure they are loaded before build
-<<<<<<< HEAD
-          export $(grep -v '^#' .env.development | xargs)
-=======
           export $(grep -v '^#' .env.production | xargs)
->>>>>>> 64c7b6b8
 
           # Set asset prefix and base path with git tag
           ASSET_PREFIX=https://neuralmagic.github.io/guidellm/ui/${TAG}
@@ -261,14 +245,11 @@
       - name: Check out code
         uses: actions/checkout@v3
 
-<<<<<<< HEAD
-=======
-      - name: Set up Node.js 22
-        uses: actions/setup-node@v4
-        with:
-          node-version: '22'
-
->>>>>>> 64c7b6b8
+      - name: Set up Node.js 22
+        uses: actions/setup-node@v4
+        with:
+          node-version: '22'
+
       - name: Install dependencies
         run: npm ci
 
