--- conflicted
+++ resolved
@@ -35,11 +35,8 @@
   },
   "devDependencies": {
     "@eslint/eslintrc": "^3",
-<<<<<<< HEAD
     "@mui/types": "^7.2.14",
     "@svgr/webpack": "^8.1.0",
-=======
->>>>>>> 53420e4f
     "@testing-library/jest-dom": "^5.16.5",
     "@testing-library/react": "^16.0.0",
     "@testing-library/user-event": "^13.5.0",
