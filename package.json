{
  "name": "guidellm",
  "version": "0.1.0",
  "type": "module",
  "scripts": {
    "dev": "next dev src/ui",
    "build": "next build src/ui",
    "lint": "next lint --fix src/ui",
    "type-check": "tsc -p src/ui/tsconfig.json --noEmit && tsc -p tsconfig.test.json --noEmit && tsc -p tsconfig.cypress.json --noEmit",
    "format": "prettier --write .",
    "prepare": "husky",
    "test": "jest --config jest.config.cjs tests/ui",
    "test:watch": "jest --watch tests/ui",
    "test:unit": "jest --config jest.config.cjs tests/ui/unit",
    "test:integration": "jest --config jest.config.cjs tests/ui/integration",
    "test:e2e": "cypress run --headless",
    "coverage": "jest --config jest.config.cjs --coverage tests/ui",
    "coverage:badge": "jest-coverage-badges --input coverage/coverage-summary.json --output coverage/.coverage"
  },
  "dependencies": {
    "@emotion/cache": "^11.13.1",
    "@emotion/react": "^11.14.0",
    "@emotion/styled": "^11.14.0",
    "@mui/material": "^5.11.7",
    "@mui/material-nextjs": "^5.16.6",
    "@nivo/bar": "^0.88.0",
    "@nivo/core": "^0.88.0",
    "@nivo/line": "^0.88.0",
    "@nivo/scales": "^0.88.0",
    "@nivo/tooltip": "^0.88.0",
    "@reduxjs/toolkit": "^2.2.7",
    "filesize": "^10.1.6",
    "next": "15.3.2",
    "react": "^18.2.0",
    "react-dom": "^18.2.0",
    "react-material-ui-carousel": "^3.4.2",
    "react-redux": "^9.1.2"
  },
  "devDependencies": {
    "@eslint/eslintrc": "^3",
    "@mui/types": "^7.2.14",
    "@next/eslint-plugin-next": "^15.3.3",
    "@svgr/webpack": "^8.1.0",
    "@testing-library/jest-dom": "^5.16.5",
    "@testing-library/react": "^16.0.0",
    "@testing-library/user-event": "^13.5.0",
    "@types/jest": "^27.5.2",
    "@types/node": "^22",
    "@types/react": "^18.0.28",
    "@types/react-dom": "^18.0.11",
    "@types/testing-library__jest-dom": "^5.14.9",
<<<<<<< HEAD
=======
    "@typescript-eslint/eslint-plugin": "^8.33.1",
    "@typescript-eslint/parser": "^8.33.1",
>>>>>>> 0e78c659
    "cross-fetch": "^4.1.0",
    "cypress": "^13.13.3",
    "eslint": "^9.0.0",
    "eslint-config-next": "15.3.2",
    "eslint-config-prettier": "^8.5.0",
    "eslint-import-resolver-typescript": "^4.4.2",
    "eslint-plugin-cypress": "^5.1.0",
    "eslint-plugin-import": "^2.29.1",
    "eslint-plugin-jest": "^28.11.0",
    "eslint-plugin-jsx-a11y": "^6.6.1",
    "eslint-plugin-no-secrets": "^1.0.2",
    "eslint-plugin-prettier": "^5.4.0",
    "eslint-plugin-react": "^7.31.10",
    "eslint-plugin-react-hooks": "^5.2.0",
    "globals": "^16.2.0",
    "husky": "^9.1.7",
    "jest": "^29.7.0",
    "jest-coverage-badges": "^1.1.2",
    "jest-environment-jsdom": "^29.7.0",
    "jest-runner-groups": "^2.2.0",
    "jest-transform-stub": "^2.0.0",
    "prettier": "^3.5.3",
    "typescript": "^5",
    "typescript-eslint": "^8.34.0"
  },
  "optionalDependencies": {
    "@next/swc-linux-x64-gnu": "^15.3.3",
    "@next/swc-linux-x64-musl": "^15.3.3"
  },
  "lint-staged": {
    "*.js": "eslint --cache --fix",
    "*.ts": "eslint --cache --fix",
    "*.jsx": "eslint --cache --fix",
    "*.tsx": "eslint --cache --fix"
  },
  "engines": {
    "node": ">=22"
  }
}<|MERGE_RESOLUTION|>--- conflicted
+++ resolved
@@ -49,11 +49,6 @@
     "@types/react": "^18.0.28",
     "@types/react-dom": "^18.0.11",
     "@types/testing-library__jest-dom": "^5.14.9",
-<<<<<<< HEAD
-=======
-    "@typescript-eslint/eslint-plugin": "^8.33.1",
-    "@typescript-eslint/parser": "^8.33.1",
->>>>>>> 0e78c659
     "cross-fetch": "^4.1.0",
     "cypress": "^13.13.3",
     "eslint": "^9.0.0",
@@ -79,10 +74,6 @@
     "typescript": "^5",
     "typescript-eslint": "^8.34.0"
   },
-  "optionalDependencies": {
-    "@next/swc-linux-x64-gnu": "^15.3.3",
-    "@next/swc-linux-x64-musl": "^15.3.3"
-  },
   "lint-staged": {
     "*.js": "eslint --cache --fix",
     "*.ts": "eslint --cache --fix",
